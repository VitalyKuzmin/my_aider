--- conflicted
+++ resolved
@@ -1082,11 +1082,8 @@
             detect_urls=args.detect_urls,
             auto_copy_context=args.copy_paste,
             auto_accept_architect=args.auto_accept_architect,
-<<<<<<< HEAD
+            add_gitignore_files=args.add_gitignore_files,
             args=args, # Pass the command line args object
-=======
-            add_gitignore_files=args.add_gitignore_files,
->>>>>>> 3db4d378
         )
         _coder_instance_for_exit = coder # Store for saving on exit
         # Register the save function to be called on exit
