#!/usr/bin/env python

import argparse
import os
import sys
from pathlib import Path

import configargparse
import shtab

from aider import __version__
from aider.args_formatter import (
    DotEnvFormatter,
    MarkdownHelpFormatter,
    YamlHelpFormatter,
)
from aider.deprecated import add_deprecated_model_args

from .dump import dump  # noqa: F401


def resolve_aiderignore_path(path_str, git_root=None):
    path = Path(path_str)
    if path.is_absolute():
        return str(path)
    elif git_root:
        return str(Path(git_root) / path)
    return str(path)


def default_env_file(git_root):
    return os.path.join(git_root, ".env") if git_root else ".env"


def get_parser(default_config_files, git_root):
    parser = configargparse.ArgumentParser(
        description="aider is AI pair programming in your terminal",
        add_config_file_help=True,
        default_config_files=default_config_files,
        config_file_parser_class=configargparse.YAMLConfigFileParser,
        auto_env_var_prefix="AIDER_",
    )
    # List of valid edit formats for argparse validation & shtab completion.
    # Dynamically gather them from the registered coder classes so the list
    # stays in sync if new formats are added.
    from aider import coders as _aider_coders

    edit_format_choices = sorted(
        {
            c.edit_format
            for c in _aider_coders.__all__
            if hasattr(c, "edit_format") and c.edit_format is not None
        }
    )
    group = parser.add_argument_group("Main model")
    group.add_argument(
        "files", metavar="FILE", nargs="*", help="files to edit with an LLM (optional)"
    ).complete = shtab.FILE
    group.add_argument(
        "--model",
        metavar="MODEL",
        default=None,
        help="Specify the model to use for the main chat",
    )

    ##########
    group = parser.add_argument_group("API Keys and settings")
    group.add_argument(
        "--openai-api-key",
        help="Specify the OpenAI API key",
    )
    group.add_argument(
        "--anthropic-api-key",
        help="Specify the Anthropic API key",
    )
    group.add_argument(
        "--google-api-key",
        help="Specify the Google API Key for Custom Search API",
    )
    group.add_argument(
        "--google-cse-id",
        help="Specify the Google Custom Search Engine ID",
    )
    group.add_argument(
        "--openai-api-base",
        help="Specify the api base url",
    )
    group.add_argument(
        "--openai-api-type",
        help="(deprecated, use --set-env OPENAI_API_TYPE=<value>)",
    )
    group.add_argument(
        "--openai-api-version",
        help="(deprecated, use --set-env OPENAI_API_VERSION=<value>)",
    )
    group.add_argument(
        "--openai-api-deployment-id",
        help="(deprecated, use --set-env OPENAI_API_DEPLOYMENT_ID=<value>)",
    )
    group.add_argument(
        "--openai-organization-id",
        help="(deprecated, use --set-env OPENAI_ORGANIZATION=<value>)",
    )
    group.add_argument(
        "--set-env",
        action="append",
        metavar="ENV_VAR_NAME=value",
        help="Set an environment variable (to control API settings, can be used multiple times)",
        default=[],
    )
    group.add_argument(
        "--api-key",
        action="append",
        metavar="PROVIDER=KEY",
        help=(
            "Set an API key for a provider (eg: --api-key provider=<key> sets"
            " PROVIDER_API_KEY=<key>)"
        ),
        default=[],
    )
    group = parser.add_argument_group("Model settings")
    group.add_argument(
        "--list-models",
        "--models",
        metavar="MODEL",
        help="List known models which match the (partial) MODEL name",
    )
    group.add_argument(
        "--model-settings-file",
        metavar="MODEL_SETTINGS_FILE",
        default=".aider.model.settings.yml",
        help="Specify a file with aider model settings for unknown models",
    ).complete = shtab.FILE
    group.add_argument(
        "--model-metadata-file",
        metavar="MODEL_METADATA_FILE",
        default=".aider.model.metadata.json",
        help="Specify a file with context window and costs for unknown models",
    ).complete = shtab.FILE
    group.add_argument(
        "--alias",
        action="append",
        metavar="ALIAS:MODEL",
        help="Add a model alias (can be used multiple times)",
    )
    group.add_argument(
        "--reasoning-effort",
        type=str,
        help="Set the reasoning_effort API parameter (default: not set)",
    )
    group.add_argument(
        "--thinking-tokens",
        type=str,
        help="Set the thinking token budget for models that support it (default: not set)",
    )
    group.add_argument(
        "--verify-ssl",
        action=argparse.BooleanOptionalAction,
        default=True,
        help="Verify the SSL cert when connecting to models (default: True)",
    )
    group.add_argument(
        "--timeout",
        type=float,
        default=None,
        help="Timeout in seconds for API calls (default: None)",
    )
    group.add_argument(
        "--edit-format",
        "--chat-mode",
        metavar="EDIT_FORMAT",
        choices=edit_format_choices,
        default=None,
        help="Specify what edit format the LLM should use (default depends on model)",
    )
    group.add_argument(
        "--architect",
        action="store_const",
        dest="edit_format",
        const="architect",
        help="Use architect edit format for the main chat",
    )
    group.add_argument(
        "--auto-accept-architect",
        action=argparse.BooleanOptionalAction,
        default=True,
        help="Enable/disable automatic acceptance of architect changes (default: True)",
    )
    group.add_argument(
        "--weak-model",
        metavar="WEAK_MODEL",
        default=None,
        help=(
            "Specify the model to use for commit messages and chat history summarization (default"
            " depends on --model)"
        ),
    )
    group.add_argument(
        "--editor-model",
        metavar="EDITOR_MODEL",
        default=None,
        help="Specify the model to use for editor tasks (default depends on --model)",
    )
    group.add_argument(
        "--editor-edit-format",
        metavar="EDITOR_EDIT_FORMAT",
        choices=edit_format_choices,
        default=None,
        help="Specify the edit format for the editor model (default: depends on editor model)",
    )
    group.add_argument(
        "--show-model-warnings",
        action=argparse.BooleanOptionalAction,
        default=True,
        help="Only work with models that have meta-data available (default: True)",
    )
    group.add_argument(
        "--check-model-accepts-settings",
        action=argparse.BooleanOptionalAction,
        default=True,
        help=(
            "Check if model accepts settings like reasoning_effort/thinking_tokens (default: True)"
        ),
    )
    group.add_argument(
        "--max-chat-history-tokens",
        type=int,
        default=None,
        help=(
            "Soft limit on tokens for chat history, after which summarization begins."
            " If unspecified, defaults to the model's max_chat_history_tokens."
        ),
    )

    ##########
    group = parser.add_argument_group("Cache settings")
    group.add_argument(
        "--cache-prompts",
        action=argparse.BooleanOptionalAction,
        default=False,
        help="Enable caching of prompts (default: False)",
    )
    group.add_argument(
        "--cache-keepalive-pings",
        type=int,
        default=0,
        help="Number of times to ping at 5min intervals to keep prompt cache warm (default: 0)",
    )

    ##########
    group = parser.add_argument_group("Repomap settings")
    group.add_argument(
        "--map-tokens",
        type=int,
        default=None,
        help="Suggested number of tokens to use for repo map, use 0 to disable",
    )
    group.add_argument(
        "--map-refresh",
        choices=["auto", "always", "files", "manual"],
        default="auto",
        help=(
            "Control how often the repo map is refreshed. Options: auto, always, files, manual"
            " (default: auto)"
        ),
    )
    group.add_argument(
        "--map-multiplier-no-files",
        type=float,
        default=2,
        help="Multiplier for map tokens when no files are specified (default: 2)",
    )

    ##########
    group = parser.add_argument_group("History Files")
    default_input_history_file = (
        os.path.join(git_root, ".aider.input.history") if git_root else ".aider.input.history"
    )
    default_chat_history_file = (
        os.path.join(git_root, ".aider.chat.history.md") if git_root else ".aider.chat.history.md"
    )
    group.add_argument(
        "--input-history-file",
        metavar="INPUT_HISTORY_FILE",
        default=default_input_history_file,
        help=f"Specify the chat input history file (default: {default_input_history_file})",
    ).complete = shtab.FILE
    group.add_argument(
        "--chat-history-file",
        metavar="CHAT_HISTORY_FILE",
        default=default_chat_history_file,
        help=f"Specify the chat history file (default: {default_chat_history_file})",
    ).complete = shtab.FILE
    group.add_argument(
        "--restore-chat-history",
        action=argparse.BooleanOptionalAction,
        default=True,  # Changed default to True
        help="Restore the previous chat history messages (default: True)",
    )
    group.add_argument(
        "--llm-history-file",
        metavar="LLM_HISTORY_FILE",
        default=None,
        help="Log the conversation with the LLM to this file (for example, .aider.llm.history)",
<<<<<<< HEAD
    )
    default_chat_files_history_file = (
        os.path.join(git_root, ".aider.chat.files.json") if git_root else ".aider.chat.files.json"
    )
    group.add_argument(
        "--chat-files-history-file",
        metavar="CHAT_FILES_HISTORY_FILE",
        default=default_chat_files_history_file,
        help=f"Specify the chat files history file (default: {default_chat_files_history_file})",
    )
    group.add_argument(
        "--restore-chat-files",
        action=argparse.BooleanOptionalAction,
        default=True, # Let's default to True like chat history
        help="Restore the previous chat files list (default: True)",
    )

=======
    ).complete = shtab.FILE
>>>>>>> 3caab859

    ##########
    group = parser.add_argument_group("Output settings")
    group.add_argument(
        "--dark-mode",
        action="store_true",
        help="Use colors suitable for a dark terminal background (default: False)",
        default=False,
    )
    group.add_argument(
        "--light-mode",
        action="store_true",
        help="Use colors suitable for a light terminal background (default: False)",
        default=False,
    )
    group.add_argument(
        "--pretty",
        action=argparse.BooleanOptionalAction,
        default=True,
        help="Enable/disable pretty, colorized output (default: True)",
    )
    group.add_argument(
        "--stream",
        action=argparse.BooleanOptionalAction,
        default=True,
        help="Enable/disable streaming responses (default: True)",
    )
    group.add_argument(
        "--user-input-color",
        default="#00cc00",
        help="Set the color for user input (default: #00cc00)",
    )
    group.add_argument(
        "--tool-output-color",
        default=None,
        help="Set the color for tool output (default: None)",
    )
    group.add_argument(
        "--tool-error-color",
        default="#FF2222",
        help="Set the color for tool error messages (default: #FF2222)",
    )
    group.add_argument(
        "--tool-warning-color",
        default="#FFA500",
        help="Set the color for tool warning messages (default: #FFA500)",
    )
    group.add_argument(
        "--assistant-output-color",
        default="#0088ff",
        help="Set the color for assistant output (default: #0088ff)",
    )
    group.add_argument(
        "--completion-menu-color",
        metavar="COLOR",
        default=None,
        help="Set the color for the completion menu (default: terminal's default text color)",
    )
    group.add_argument(
        "--completion-menu-bg-color",
        metavar="COLOR",
        default=None,
        help=(
            "Set the background color for the completion menu (default: terminal's default"
            " background color)"
        ),
    )
    group.add_argument(
        "--completion-menu-current-color",
        metavar="COLOR",
        default=None,
        help=(
            "Set the color for the current item in the completion menu (default: terminal's default"
            " background color)"
        ),
    )
    group.add_argument(
        "--completion-menu-current-bg-color",
        metavar="COLOR",
        default=None,
        help=(
            "Set the background color for the current item in the completion menu (default:"
            " terminal's default text color)"
        ),
    )
    group.add_argument(
        "--code-theme",
        default="default",
        help=(
            "Set the markdown code theme (default: default, other options include monokai,"
            " solarized-dark, solarized-light, or a Pygments builtin style,"
            " see https://pygments.org/styles for available themes)"
        ),
    )
    group.add_argument(
        "--show-diffs",
        action="store_true",
        help="Show diffs when committing changes (default: False)",
        default=False,
    )

    ##########
    group = parser.add_argument_group("Git settings")
    group.add_argument(
        "--git",
        action=argparse.BooleanOptionalAction,
        default=True,
        help="Enable/disable looking for a git repo (default: True)",
    )
    group.add_argument(
        "--gitignore",
        action=argparse.BooleanOptionalAction,
        default=True,
        help="Enable/disable adding .aider* to .gitignore (default: True)",
    )
    default_aiderignore_file = (
        os.path.join(git_root, ".aiderignore") if git_root else ".aiderignore"
    )

    group.add_argument(
        "--aiderignore",
        metavar="AIDERIGNORE",
        type=lambda path_str: resolve_aiderignore_path(path_str, git_root),
        default=default_aiderignore_file,
        help="Specify the aider ignore file (default: .aiderignore in git root)",
    ).complete = shtab.FILE
    group.add_argument(
        "--subtree-only",
        action="store_true",
        help="Only consider files in the current subtree of the git repository",
        default=False,
    )
    group.add_argument(
        "--auto-commits",
        action=argparse.BooleanOptionalAction,
        default=True,
        help="Enable/disable auto commit of LLM changes (default: True)",
    )
    group.add_argument(
        "--dirty-commits",
        action=argparse.BooleanOptionalAction,
        default=True,
        help="Enable/disable commits when repo is found dirty (default: True)",
    )
    group.add_argument(
        "--attribute-author",
        action=argparse.BooleanOptionalAction,
        default=None,
        help=(
            "Attribute aider code changes in the git author name (default: True). If explicitly set"
            " to True, overrides --attribute-co-authored-by precedence."
        ),
    )
    group.add_argument(
        "--attribute-committer",
        action=argparse.BooleanOptionalAction,
        default=None,
        help=(
            "Attribute aider commits in the git committer name (default: True). If explicitly set"
            " to True, overrides --attribute-co-authored-by precedence for aider edits."
        ),
    )
    group.add_argument(
        "--attribute-commit-message-author",
        action=argparse.BooleanOptionalAction,
        default=False,
        help="Prefix commit messages with 'aider: ' if aider authored the changes (default: False)",
    )
    group.add_argument(
        "--attribute-commit-message-committer",
        action=argparse.BooleanOptionalAction,
        default=False,
        help="Prefix all commit messages with 'aider: ' (default: False)",
    )
    group.add_argument(
        "--attribute-co-authored-by",
        action=argparse.BooleanOptionalAction,
        default=False,
        help=(
            "Attribute aider edits using the Co-authored-by trailer in the commit message"
            " (default: False). If True, this takes precedence over default --attribute-author and"
            " --attribute-committer behavior unless they are explicitly set to True."
        ),
    )
    group.add_argument(
        "--git-commit-verify",
        action=argparse.BooleanOptionalAction,
        default=False,
        help="Enable/disable git pre-commit hooks with --no-verify (default: False)",
    )
    group.add_argument(
        "--commit",
        action="store_true",
        help="Commit all pending changes with a suitable commit message, then exit",
        default=False,
    )
    group.add_argument(
        "--commit-prompt",
        metavar="PROMPT",
        help="Specify a custom prompt for generating commit messages",
    )
    group.add_argument(
        "--dry-run",
        action=argparse.BooleanOptionalAction,
        default=False,
        help="Perform a dry run without modifying files (default: False)",
    )
    group.add_argument(
        "--skip-sanity-check-repo",
        action="store_true",
        help="Skip the sanity check for the git repository (default: False)",
        default=False,
    )
    group.add_argument(
        "--watch-files",
        action=argparse.BooleanOptionalAction,
        default=False,
        help="Enable/disable watching files for ai coding comments (default: False)",
    )
    group = parser.add_argument_group("Fixing and committing")
    group.add_argument(
        "--lint",
        action="store_true",
        help="Lint and fix provided files, or dirty files if none provided",
        default=False,
    )
    group.add_argument(
        "--lint-cmd",
        action="append",
        help=(
            'Specify lint commands to run for different languages, eg: "python: flake8'
            ' --select=..." (can be used multiple times)'
        ),
        default=[],
    )
    group.add_argument(
        "--auto-lint",
        action=argparse.BooleanOptionalAction,
        default=True,
        help="Enable/disable automatic linting after changes (default: True)",
    )
    group.add_argument(
        "--test-cmd",
        help="Specify command to run tests",
        default=[],
    )
    group.add_argument(
        "--auto-test",
        action=argparse.BooleanOptionalAction,
        default=False,
        help="Enable/disable automatic testing after changes (default: False)",
    )
    group.add_argument(
        "--test",
        action="store_true",
        help="Run tests, fix problems found and then exit",
        default=False,
    )

    ##########
    group = parser.add_argument_group("Analytics")
    group.add_argument(
        "--analytics",
        action=argparse.BooleanOptionalAction,
        default=None,
        help="Enable/disable analytics for current session (default: random)",
    )
    group.add_argument(
        "--analytics-log",
        metavar="ANALYTICS_LOG_FILE",
        help="Specify a file to log analytics events",
    ).complete = shtab.FILE
    group.add_argument(
        "--analytics-disable",
        action="store_true",
        help="Permanently disable analytics",
        default=False,
    )

    #########
    group = parser.add_argument_group("Upgrading")
    group.add_argument(
        "--just-check-update",
        action="store_true",
        help="Check for updates and return status in the exit code",
        default=False,
    )
    group.add_argument(
        "--check-update",
        action=argparse.BooleanOptionalAction,
        help="Check for new aider versions on launch",
        default=True,
    )
    group.add_argument(
        "--show-release-notes",
        action=argparse.BooleanOptionalAction,
        help="Show release notes on first run of new version (default: None, ask user)",
        default=None,
    )
    group.add_argument(
        "--install-main-branch",
        action="store_true",
        help="Install the latest version from the main branch",
        default=False,
    )
    group.add_argument(
        "--upgrade",
        "--update",
        action="store_true",
        help="Upgrade aider to the latest version from PyPI",
        default=False,
    )
    group.add_argument(
        "--version",
        action="version",
        version=f"%(prog)s {__version__}",
        help="Show the version number and exit",
    )

    ##########
    group = parser.add_argument_group("Modes")
    group.add_argument(
        "--message",
        "--msg",
        "-m",
        metavar="COMMAND",
        help=(
            "Specify a single message to send the LLM, process reply then exit (disables chat mode)"
        ),
    )
    group.add_argument(
        "--message-file",
        "-f",
        metavar="MESSAGE_FILE",
        help=(
            "Specify a file containing the message to send the LLM, process reply, then exit"
            " (disables chat mode)"
        ),
    ).complete = shtab.FILE
    group.add_argument(
        "--gui",
        "--browser",
        action=argparse.BooleanOptionalAction,
        help="Run aider in your browser (default: False)",
        default=False,
    )
    group.add_argument(
        "--copy-paste",
        action=argparse.BooleanOptionalAction,
        default=False,
        help="Enable automatic copy/paste of chat between aider and web UI (default: False)",
    )
    group.add_argument(
        "--apply",
        metavar="FILE",
        help="Apply the changes from the given file instead of running the chat (debug)",
    ).complete = shtab.FILE
    group.add_argument(
        "--apply-clipboard-edits",
        action="store_true",
        help="Apply clipboard contents as edits using the main model's editor format",
        default=False,
    )
    group.add_argument(
        "--exit",
        action="store_true",
        help="Do all startup activities then exit before accepting user input (debug)",
        default=False,
    )
    group.add_argument(
        "--show-repo-map",
        action="store_true",
        help="Print the repo map and exit (debug)",
        default=False,
    )
    group.add_argument(
        "--show-prompts",
        action="store_true",
        help="Print the system prompts and exit (debug)",
        default=False,
    )

    ##########
    group = parser.add_argument_group("Voice settings")
    group.add_argument(
        "--voice-format",
        metavar="VOICE_FORMAT",
        default="wav",
        choices=["wav", "mp3", "webm"],
        help="Audio format for voice recording (default: wav). webm and mp3 require ffmpeg",
    )
    group.add_argument(
        "--voice-language",
        metavar="VOICE_LANGUAGE",
        default="en",
        help="Specify the language for voice using ISO 639-1 code (default: auto)",
    )
    group.add_argument(
        "--voice-input-device",
        metavar="VOICE_INPUT_DEVICE",
        default=None,
        help="Specify the input device name for voice recording",
    )

    ######
    group = parser.add_argument_group("Other settings")
    group.add_argument(
        "--disable-playwright",
        action="store_true",
        help="Never prompt for or attempt to install Playwright for web scraping (default: False).",
        default=False,
    )
    group.add_argument(
        "--file",
        action="append",
        metavar="FILE",
        help="specify a file to edit (can be used multiple times)",
    ).complete = shtab.FILE
    group.add_argument(
        "--read",
        action="append",
        metavar="FILE",
        help="specify a read-only file (can be used multiple times)",
    ).complete = shtab.FILE
    group.add_argument(
        "--vim",
        action="store_true",
        help="Use VI editing mode in the terminal (default: False)",
        default=False,
    )
    group.add_argument(
        "--chat-language",
        metavar="CHAT_LANGUAGE",
        default=None,
        help="Specify the language to use in the chat (default: None, uses system settings)",
    )
    group.add_argument(
        "--yes-always",
        action="store_true",
        help="Always say yes to every confirmation",
        default=None,
    )
    group.add_argument(
        "-v",
        "--verbose",
        action="store_true",
        help="Enable verbose output",
        default=False,
    )
    group.add_argument(
        "--load",
        metavar="LOAD_FILE",
        help="Load and execute /commands from a file on launch",
    ).complete = shtab.FILE
    group.add_argument(
        "--encoding",
        default="utf-8",
        help="Specify the encoding for input and output (default: utf-8)",
    )
    group.add_argument(
        "--line-endings",
        choices=["platform", "lf", "crlf"],
        default="platform",
        help="Line endings to use when writing files (default: platform)",
    )
    group.add_argument(
        "-c",
        "--config",
        is_config_file=True,
        metavar="CONFIG_FILE",
        help=(
            "Specify the config file (default: search for .aider.conf.yml in git root, cwd"
            " or home directory)"
        ),
    ).complete = shtab.FILE
    # This is a duplicate of the argument in the preparser and is a no-op by this time of
    # argument parsing, but it's here so that the help is displayed as expected.
    group.add_argument(
        "--env-file",
        metavar="ENV_FILE",
        default=default_env_file(git_root),
        help="Specify the .env file to load (default: .env in git root)",
    ).complete = shtab.FILE
    group.add_argument(
        "--suggest-shell-commands",
        action=argparse.BooleanOptionalAction,
        default=True,
        help="Enable/disable suggesting shell commands (default: True)",
    )
    group.add_argument(
        "--fancy-input",
        action=argparse.BooleanOptionalAction,
        default=True,
        help="Enable/disable fancy input with history and completion (default: True)",
    )
    group.add_argument(
        "--multiline",
        action=argparse.BooleanOptionalAction,
        default=False,
        help="Enable/disable multi-line input mode with Meta-Enter to submit (default: False)",
    )
    group.add_argument(
        "--notifications",
        action=argparse.BooleanOptionalAction,
        default=False,
        help=(
            "Enable/disable terminal bell notifications when LLM responses are ready (default:"
            " False)"
        ),
    )
    group.add_argument(
        "--notifications-command",
        metavar="COMMAND",
        default=None,
        help=(
            "Specify a command to run for notifications instead of the terminal bell. If not"
            " specified, a default command for your OS may be used."
        ),
    )
    group.add_argument(
        "--detect-urls",
        action=argparse.BooleanOptionalAction,
        default=True,
        help="Enable/disable detection and offering to add URLs to chat (default: True)",
    )
    group.add_argument(
        "--editor",
        help="Specify which editor to use for the /editor command",
    )
    group.add_argument(
        "--headless-browser",
        action=argparse.BooleanOptionalAction,
        default=True,
        help="Enable/disable running the browser in headless mode for /browse (default: True)",
    )

    supported_shells_list = sorted(list(shtab.SUPPORTED_SHELLS))
    group.add_argument(
        "--shell-completions",
        metavar="SHELL",
        choices=supported_shells_list,
        help=(
            "Print shell completion script for the specified SHELL and exit. Supported shells:"
            f" {', '.join(supported_shells_list)}. Example: aider --shell-completions bash"
        ),
    )

    ##########
    group = parser.add_argument_group("Deprecated model settings")
    # Add deprecated model shortcut arguments
    add_deprecated_model_args(parser, group)

    return parser


def get_md_help():
    os.environ["COLUMNS"] = "70"
    sys.argv = ["aider"]
    parser = get_parser([], None)

    # This instantiates all the action.env_var values
    parser.parse_known_args()

    parser.formatter_class = MarkdownHelpFormatter

    return argparse.ArgumentParser.format_help(parser)


def get_sample_yaml():
    os.environ["COLUMNS"] = "100"
    sys.argv = ["aider"]
    parser = get_parser([], None)

    # This instantiates all the action.env_var values
    parser.parse_known_args()

    parser.formatter_class = YamlHelpFormatter
    default_yaml = argparse.ArgumentParser.format_help(parser)

    # Post-process the YAML string to move google keys under api-key:
    lines = default_yaml.splitlines()
    output_lines = []
    google_keys_lines = []
    in_api_keys_group = False
    api_keys_group_heading = "# API Keys and settings"
    processed_google_keys = False

    # First pass: collect google keys and remove them from their original place
    temp_lines = []
    for line in lines:
        stripped_line = line.strip()
        if stripped_line == api_keys_group_heading:
            in_api_keys_group = True
            temp_lines.append(line)
        elif in_api_keys_group:
            is_google_key_line = False
            if stripped_line.startswith("google-api-key:") or stripped_line.startswith("# google-api-key"):
                google_keys_lines.append(line)
                is_google_key_line = True
            elif stripped_line.startswith("google-cse-id:") or stripped_line.startswith("# google-cse-id"):
                google_keys_lines.append(line)
                is_google_key_line = True

            if not is_google_key_line:
                temp_lines.append(line)
                # Detect end of group heuristically if needed, but finding api-key: is better
                if not line.startswith(" ") and not line.startswith("#"):
                    in_api_keys_group = False
        else:
            temp_lines.append(line)

    # Second pass: insert google keys under api-key:
    for line in temp_lines:
         output_lines.append(line)
         stripped_line = line.strip()
         # Check if this is the line defining api-key and we haven't processed keys yet
         if stripped_line.startswith("api-key:") and not processed_google_keys:
              # Add the google keys indented under api-key
              for g_line in google_keys_lines:
                  # Add indentation (2 spaces)
                  output_lines.append("  " + g_line.lstrip())
              processed_google_keys = True # Ensure we only add them once

    # If api-key: line wasn't found, append google keys at the end (should not happen in standard output)
    if not processed_google_keys and google_keys_lines:
         output_lines.extend(google_keys_lines)


    return "\n".join(output_lines)


def get_sample_dotenv():
    os.environ["COLUMNS"] = "120"
    sys.argv = ["aider"]
    parser = get_parser([], None)

    # This instantiates all the action.env_var values
    parser.parse_known_args()

    parser.formatter_class = DotEnvFormatter

    return argparse.ArgumentParser.format_help(parser)


def main():
    if len(sys.argv) > 1:
        command = sys.argv[1]
    else:
        command = "yaml"  # Default to yaml if no command is given

    if command == "md":
        print(get_md_help())
    elif command == "dotenv":
        print(get_sample_dotenv())
    elif command == "yaml":
        print(get_sample_yaml())
    elif command == "completion":
        if len(sys.argv) > 2:
            shell = sys.argv[2]
            if shell not in shtab.SUPPORTED_SHELLS:
                print(f"Error: Unsupported shell '{shell}'.", file=sys.stderr)
                print(f"Supported shells are: {', '.join(shtab.SUPPORTED_SHELLS)}", file=sys.stderr)
                sys.exit(1)
            parser = get_parser([], None)
            parser.prog = "aider"  # Set the program name on the parser
            print(shtab.complete(parser, shell=shell))
        else:
            print("Error: Please specify a shell for completion.", file=sys.stderr)
            print(f"Usage: python {sys.argv[0]} completion <shell_name>", file=sys.stderr)
            print(f"Supported shells are: {', '.join(shtab.SUPPORTED_SHELLS)}", file=sys.stderr)
            sys.exit(1)
    else:
        # Default to YAML for any other unrecognized argument, or if 'yaml' was explicitly passed
        print(get_sample_yaml())


if __name__ == "__main__":
    status = main()
    sys.exit(status)<|MERGE_RESOLUTION|>--- conflicted
+++ resolved
@@ -302,7 +302,6 @@
         metavar="LLM_HISTORY_FILE",
         default=None,
         help="Log the conversation with the LLM to this file (for example, .aider.llm.history)",
-<<<<<<< HEAD
     )
     default_chat_files_history_file = (
         os.path.join(git_root, ".aider.chat.files.json") if git_root else ".aider.chat.files.json"
@@ -320,9 +319,6 @@
         help="Restore the previous chat files list (default: True)",
     )
 
-=======
-    ).complete = shtab.FILE
->>>>>>> 3caab859
 
     ##########
     group = parser.add_argument_group("Output settings")
